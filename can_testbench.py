--- conflicted
+++ resolved
@@ -3,16 +3,9 @@
 import collections
 import typing
 import cantools
-<<<<<<< HEAD
 from cantools.database import can as toolcan
+from cantools.database.namedsignalvalue import NamedSignalValue
 import can as pycan
-=======
-from cantools.database.can.message import Message
-from cantools.database.can.signal import Signal
-from cantools.database.namedsignalvalue import NamedSignalValue
-import can
-import os
->>>>>>> 500ac668
 import logging
 import pyqtgraph as pg
 from PySide6 import QtCore
@@ -41,21 +34,15 @@
 
     Attributes:
     signal (object): The cantools signal object.
-    value (int | float): The value the signal should be (in case of TX) or
+    value (int | float | str): The value the signal should be (in case of TX) or
     is (in case of RX).
     graphValues (deque): A deque of max 100 values that will be graphed.
     Values are the latest values received
     graph (bool): Whether or not the signal should be graphed.
     """
-<<<<<<< HEAD
     signal: toolcan.Signal
-    value: int | float
+    value: int | float | str
     graphValues: collections.deque = dataclasses.field(default_factory=lambda: collections.deque(maxlen=100))
-=======
-    signal: Signal
-    value: int | float | str
-    graphValues: deque = field(default_factory=lambda: deque(maxlen=100))
->>>>>>> 500ac668
     graph: bool = False
 
 @dataclasses.dataclass
@@ -573,16 +560,10 @@
         self.txMsgs = []
         self.setupMessages()
         self.msgTableDict = {}
-<<<<<<< HEAD
         #canBus = can.Bus(interface='udp_multicast', channel='239.0.0.1', port=10000, receive_own_messages=False)
         # canBus = can.Bus(interface='slcan', channel='/dev/ttyACM0', bitrate=500000, receive_own_messages=False)
         # self.canBus = CanBusHandler(canBus)
         # self.canBus.messageReceived.connect(self.handleRxCanMsg)
-=======
-        canBus = can.Bus(interface=Gateway['interface'], channel=Gateway['channel'], bitrate=500000, receive_own_messages=False)
-        self.canBus = CanBusHandler(canBus)
-        self.canBus.messageReceived.connect(self.handleRxCanMsg)
->>>>>>> 500ac668
         self.initUI()
         self.resizeToScreenFraction()
 
